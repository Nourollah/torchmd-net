--- conflicted
+++ resolved
@@ -13,36 +13,6 @@
 from torch_geometric.data import Dataset
 from torchmdnet.utils import make_splits, MissingEnergyException
 from torchmdnet.models.utils import scatter
-<<<<<<< HEAD
-from torchmdnet.models.utils import dtype_mapping
-import warnings
-
-class FloatCastDatasetWrapper(Dataset):
-    """A wrapper around a torch_geometric dataset that casts all floating point
-    tensors to a given dtype.
-    """
-
-    def __init__(self, dataset, dtype=torch.float64):
-        super(FloatCastDatasetWrapper, self).__init__(
-            dataset.root, dataset.transform, dataset.pre_transform, dataset.pre_filter
-        )
-        self._dataset = dataset
-        self._dtype = dtype
-
-    def len(self):
-        return len(self._dataset)
-
-    def get(self, idx):
-        data = self._dataset.get(idx)
-        for key, value in data:
-            if torch.is_tensor(value) and torch.is_floating_point(value):
-                setattr(data, key, value.to(self._dtype))
-        return data
-
-    def __getattr__(self, __name):
-        return getattr(self.__getattribute__("_dataset"), __name)
-=======
->>>>>>> 0a2106b1
 
 
 class DataModule(LightningDataModule):
