--- conflicted
+++ resolved
@@ -121,17 +121,12 @@
         self.embedding = nn.Embedding(self.max_z, hidden_channels, dtype=dtype)
 
         self.distance = OptimizedDistance(
-<<<<<<< HEAD
             cutoff_lower,
             cutoff_upper,
             max_num_pairs=-max_num_neighbors,
-            return_vecs=True,
             loop=True,
             box=box_vecs,
             long_edge_index=True
-=======
-            cutoff_lower, cutoff_upper, max_num_pairs=-max_num_neighbors, loop=True
->>>>>>> f837503b
         )
 
         self.distance_expansion = rbf_class_mapping[rbf_type](
