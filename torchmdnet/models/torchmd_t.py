--- conflicted
+++ resolved
@@ -87,10 +87,7 @@
         max_z=100,
         max_num_neighbors=32,
         dtype=torch.float,
-<<<<<<< HEAD
         box_vecs=None,
-=======
->>>>>>> a67ac802
     ):
         super(TorchMD_T, self).__init__()
 
