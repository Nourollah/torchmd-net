--- conflicted
+++ resolved
@@ -4,15 +4,6 @@
 dependencies:
   - h5py
   - matplotlib-base
-<<<<<<< HEAD
-  - nnpops==0.6
-  - pip
-  - pytorch==2.0.*
-  - pytorch_geometric==2.4.0
-  - lightning==2.1.2
-  - pydantic<2
-  - torchmetrics==1.2.1
-=======
   - nnpops
   - pip
   - pytorch<2.2
@@ -20,7 +11,6 @@
   - lightning<2.2
   - pydantic
   - torchmetrics
->>>>>>> ca2498fc
   - tqdm
   # Dev tools
   - flake8
